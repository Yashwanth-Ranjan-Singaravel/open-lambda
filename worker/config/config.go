--- conflicted
+++ resolved
@@ -201,34 +201,6 @@
 		}
 	}
 
-<<<<<<< HEAD
-=======
-	// daemon
-	if c.Docker_host == "" {
-		client, err := docker.NewClientFromEnv()
-		if err != nil {
-			return fmt.Errorf("failed to get docker client: ", err)
-		}
-
-		endpoint := client.Endpoint()
-		local := "unix://"
-		nonLocal := "https://"
-		if strings.HasPrefix(endpoint, local) {
-			c.Docker_host = "localhost"
-		} else if strings.HasPrefix(endpoint, nonLocal) {
-			start := strings.Index(endpoint, nonLocal) + len([]rune(nonLocal))
-			end := strings.LastIndex(endpoint, ":")
-			c.Docker_host = endpoint[start:end]
-		} else {
-			return fmt.Errorf("please specify a valid docker host!")
-		}
-	}
-
-	if c.Sandbox == "" {
-		c.Sandbox = "docker"
-	}
-
->>>>>>> fc095a69
 	return nil
 }
 
