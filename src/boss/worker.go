--- conflicted
+++ resolved
@@ -23,10 +23,10 @@
 
 type WorkerPool interface {
 	CreateWorker(reqChan chan *Invocation) //create new worker
-	DeleteWorker(workerId string) //delete worker with worker id
-	Status() []string //return list of active workers
-	Size() int //return number of active workers
-	CloseAll() //Close all workers
+	DeleteWorker(workerId string)          //delete worker with worker id
+	Status() []string                      //return list of active workers
+	Size() int                             //return number of active workers
+	CloseAll()                             //Close all workers
 }
 
 type Worker interface {
@@ -37,28 +37,22 @@
 // WORKER IMPLEMENTATION: MockWorker
 
 type MockWorkerPool struct {
-	nextId 		int
-	workers		map[string]Worker
+	nextId  int
+	workers map[string]Worker
 }
 
 type MockWorker struct {
-	pool *MockWorkerPool
+	pool     *MockWorkerPool
 	workerId string
 	reqChan  chan *Invocation
 	exitChan chan bool
 }
 
-<<<<<<< HEAD
 // WORKER IMPLEMENTATION: MockWorker
-=======
-func (worker *MockWorker) Cleanup() {
-	worker.reqChan <- nil
-}
->>>>>>> da2479b4
 
 func NewMockWorkerPool() (*MockWorkerPool, error) {
-	return &MockWorkerPool {
-		nextId:	1,
+	return &MockWorkerPool{
+		nextId:  1,
 		workers: map[string]Worker{},
 	}, nil
 }
@@ -67,14 +61,14 @@
 	log.Printf("creating mock worker")
 	workerId := fmt.Sprintf("worker-%d", pool.nextId)
 	worker := &MockWorker{
-		pool: pool,
+		pool:     pool,
 		workerId: workerId,
 		reqChan:  reqChan,
 		exitChan: make(chan bool), //for exiting task() go routine
 	}
 	pool.nextId += 1
 	go worker.task()
-	
+
 	pool.workers[workerId] = worker
 }
 
@@ -96,7 +90,7 @@
 
 func (pool *MockWorkerPool) CloseAll() {
 	for _, w := range pool.workers {
-		w.Close() 
+		w.Close()
 	}
 }
 
@@ -128,23 +122,16 @@
 }
 
 func (worker *MockWorker) Close() {
-<<<<<<< HEAD
 	select {
 	case worker.exitChan <- true: //end task() go rountine
 	default:
 
 	}
-	
+
 	//shutdown or remove worker-VM
 	log.Printf("closing %s\n", worker.workerId)
 
 	delete(worker.pool.workers, worker.workerId)
-=======
-	worker.exitChan <- true //end task() go rountine
-
-	//shutdown or remove VM
-	fmt.Printf("closing ol-worker-%d\n", worker.workerId)
->>>>>>> da2479b4
 }
 
 // forward request to worker
@@ -155,13 +142,8 @@
 		return err
 	}
 
-<<<<<<< HEAD
-    req.Body = ioutil.NopCloser(bytes.NewReader(body))
-    url := fmt.Sprintf("http://%s:%d%s", workerIp, 5000, req.RequestURI) //TODO: read worker port from Config
-=======
 	req.Body = ioutil.NopCloser(bytes.NewReader(body))
-	url := fmt.Sprintf("http://%s:%d%s", workerIp, 5000, req.RequestURI) //TODO: read from Config..?
->>>>>>> da2479b4
+	url := fmt.Sprintf("http://%s:%d%s", workerIp, 5000, req.RequestURI) //TODO: read worker port from Config
 
 	workerReq, err := http.NewRequest(req.Method, url, bytes.NewReader(body))
 	if err != nil {
