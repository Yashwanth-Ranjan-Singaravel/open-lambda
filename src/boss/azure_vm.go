--- conflicted
+++ resolved
@@ -1,55 +1,54 @@
 package boss
 
-<<<<<<< HEAD
-import (
-	"bytes"
-	"context"
-	"encoding/binary"
-	"log"
-	"net"
-	"os"
-	"strconv"
-
-	"github.com/Azure/azure-sdk-for-go/sdk/azcore"
-	"github.com/Azure/azure-sdk-for-go/sdk/azcore/to"
-	"github.com/Azure/azure-sdk-for-go/sdk/azidentity"
-	"github.com/Azure/azure-sdk-for-go/sdk/resourcemanager/compute/armcompute"
-	"github.com/Azure/azure-sdk-for-go/sdk/resourcemanager/network/armnetwork"
-	"github.com/Azure/azure-sdk-for-go/sdk/resourcemanager/resources/armresources"
-)
-
-var vmName string
-var diskName string
-var newDiskName string
-var vnetName string
-var subnetName string
-var nsgName string
-var nicName string
-var publicIPName string
-var imageName string
-var snapshotName string
-
-const (
-	resourceGroupName = "olvm-pool"
-	location          = "eastus"
-)
-
-func iptoInt(ip string) uint32 {
-	var long uint32
-	ip = ip[:len(ip)-3] // xxxx.xxxx.xxxx.xxxx/24
-	binary.Read(bytes.NewBuffer(net.ParseIP(ip).To4()), binary.BigEndian, &long)
-	return long
-}
-
-func backtoIP4(ipInt int64) string {
-	// need to do two bit shifting and “0xff” masking
-	b0 := strconv.FormatInt((ipInt>>24)&0xff, 10)
-	b1 := strconv.FormatInt((ipInt>>16)&0xff, 10)
-	b2 := strconv.FormatInt((ipInt>>8)&0xff, 10)
-	b3 := strconv.FormatInt((ipInt & 0xff), 10)
-	b3 += "/24"
-	return b0 + "." + b1 + "." + b2 + "." + b3
-}
+// import (
+// 	"bytes"
+// 	"context"
+// 	"encoding/binary"
+// 	"log"
+// 	"net"
+// 	"os"
+// 	"strconv"
+
+// 	"github.com/Azure/azure-sdk-for-go/sdk/azcore"
+// 	"github.com/Azure/azure-sdk-for-go/sdk/azcore/to"
+// 	"github.com/Azure/azure-sdk-for-go/sdk/azidentity"
+// 	"github.com/Azure/azure-sdk-for-go/sdk/resourcemanager/compute/armcompute"
+// 	"github.com/Azure/azure-sdk-for-go/sdk/resourcemanager/network/armnetwork"
+// 	"github.com/Azure/azure-sdk-for-go/sdk/resourcemanager/resources/armresources"
+// )
+
+// var vmName string
+// var diskName string
+// var newDiskName string
+// var vnetName string
+// var subnetName string
+// var nsgName string
+// var nicName string
+// var publicIPName string
+// var imageName string
+// var snapshotName string
+
+// const (
+// 	resourceGroupName = "olvm-pool"
+// 	location          = "eastus"
+// )
+
+// func iptoInt(ip string) uint32 {
+// 	var long uint32
+// 	ip = ip[:len(ip)-3] // xxxx.xxxx.xxxx.xxxx/24
+// 	binary.Read(bytes.NewBuffer(net.ParseIP(ip).To4()), binary.BigEndian, &long)
+// 	return long
+// }
+
+// func backtoIP4(ipInt int64) string {
+// 	// need to do two bit shifting and “0xff” masking
+// 	b0 := strconv.FormatInt((ipInt>>24)&0xff, 10)
+// 	b1 := strconv.FormatInt((ipInt>>16)&0xff, 10)
+// 	b2 := strconv.FormatInt((ipInt>>8)&0xff, 10)
+// 	b3 := strconv.FormatInt((ipInt & 0xff), 10)
+// 	b3 += "/24"
+// 	return b0 + "." + b1 + "." + b2 + "." + b3
+// }
 
 func createVM(workerId int) *AzureConfig {
 	var conf *AzureConfig
@@ -58,19 +57,19 @@
 	}
 	//vmNum := conf.Resource_groups.Rgroup[0].Numvm
 
-	conn, err := connectionAzure()
-	if err != nil {
-		log.Fatalf("cannot connect to Azure:%+v", err)
-	}
-	ctx := context.Background()
-
-	log.Println("start creating virtual machine...")
-	resourceGroup, err := createResourceGroup(ctx, conn)
-	if err != nil {
-		log.Fatalf("cannot create resource group:%+v", err)
-	}
-	log.Printf("Created resource group: %s", *resourceGroup.ID)
-	conf.Resource_groups.Rgroup[0].Resource = *resourceGroup
+// 	conn, err := connectionAzure()
+// 	if err != nil {
+// 		log.Fatalf("cannot connect to Azure:%+v", err)
+// 	}
+// 	ctx := context.Background()
+
+// 	log.Println("start creating virtual machine...")
+// 	resourceGroup, err := createResourceGroup(ctx, conn)
+// 	if err != nil {
+// 		log.Fatalf("cannot create resource group:%+v", err)
+// 	}
+// 	log.Printf("Created resource group: %s", *resourceGroup.ID)
+// 	conf.Resource_groups.Rgroup[0].Resource = *resourceGroup
 
 	num_vm := conf.Resource_groups.Rgroup[0].Numvm
 	if workerId == -1 {
@@ -86,883 +85,6 @@
 	nicName = vmName + "-nic"
 	publicIPName = vmName + "-public-ip"
 
-	// create snapshot
-	disk, err := getDisk(ctx, conn)
-	if err != nil {
-		log.Fatal(err)
-	}
-	log.Println("Fetched disk:", *disk.ID)
-
-	snapshot, err := createSnapshot(ctx, conn, *disk.ID)
-	if err != nil {
-		log.Fatal(err)
-	}
-	log.Println("Created snapshot:", *snapshot.ID)
-
-	new_disk, err := createDisk(ctx, conn, *snapshot.ID)
-	if err != nil {
-		log.Fatal(err)
-	}
-	log.Println("Created disk:", *new_disk.ID)
-
-	new_vm := new(vmStatus)
-	// get network
-	virtualNetwork, err := getVirtualNetwork(ctx, conn)
-	if err != nil {
-		log.Fatalf("cannot get virtual network:%+v", err)
-	}
-	log.Printf("Fetched virtual network: %s", *virtualNetwork.ID)
-	new_vm.Virtual_net = *virtualNetwork
-
-	// get subnets
-	subnets := virtualNetwork.Properties.Subnets
-	// last subnet addr
-	lastSubnet64 := int64(iptoInt(*subnets[len(subnets)-1].Properties.AddressPrefix))
-	lastSubnet64 += 256
-	newSubnetIP := backtoIP4(lastSubnet64)
-
-	subnet, err := createSubnets(ctx, conn, newSubnetIP)
-	if err != nil {
-		log.Fatalf("cannot create subnet:%+v", err)
-	}
-	log.Printf("Created subnet: %s", *subnet.ID)
-	new_vm.Subnet = *subnet
-
-	// publicIP, err := createPublicIP(ctx, conn)
-	// if err != nil {
-	// 	log.Fatalf("cannot create public IP address:%+v", err)
-	// }
-	// log.Printf("Created public IP address: %s", *publicIP.ID)
-	// conf.Resource_groups.Rgroup[0].Public_ip[vmNum] = *publicIP
-
-	// network security group
-	nsg, err := createNetworkSecurityGroup(ctx, conn)
-	if err != nil {
-		log.Fatalf("cannot create network security group:%+v", err)
-	}
-	log.Printf("Created network security group: %s", *nsg.ID)
-	new_vm.Security_group = *nsg
-
-	netWorkInterface, err := createNetWorkInterfaceWithoutIp(ctx, conn, *subnet.ID, *nsg.ID)
-	if err != nil {
-		log.Fatalf("cannot create network interface:%+v", err)
-	}
-	log.Printf("Created network interface: %s", *netWorkInterface.ID)
-	new_vm.Net_ifc = *netWorkInterface
-
-	networkInterfaceID := netWorkInterface.ID
-
-	// create virtual machine
-
-	virtualMachine, err := createVirtualMachine(ctx, conn, *networkInterfaceID, *new_disk.ID)
-	if err != nil {
-		log.Fatalf("cannot create virual machine:%+v", err)
-	}
-	log.Printf("Created network virual machine: %s", *virtualMachine.ID)
-
-	log.Println("Virtual machine created successfully")
-	new_vm.Vm = *virtualMachine
-	new_vm.Status = "Running"
-
-	rg := &conf.Resource_groups.Rgroup[0]
-	rg.Vms = append(rg.Vms, *new_vm)
-	conf.Resource_groups.Numrgroup = 1
-	conf.Resource_groups.Rgroup[0].Numvm += 1
-
-	if err := WriteAzureConfig(conf); err != nil {
-		log.Fatalf("write to azure.json file failed:%s", err)
-	}
-
-	return conf
-}
-
-func cleanupVM(worker *AzureWorker) {
-	conn, err := connectionAzure()
-	if err != nil {
-		log.Fatalf("cannot connection Azure:%+v", err)
-	}
-	ctx := context.Background()
-
-	log.Println("start deleting virtual machine...")
-	err = deleteVirtualMachine(ctx, conn, worker.vmName)
-	if err != nil {
-		log.Fatalf("cannot delete virtual machine:%+v", err)
-	}
-	log.Println("deleted virtual machine")
-
-	err = deleteDisk(ctx, conn, worker.diskName)
-	if err != nil {
-		log.Fatalf("cannot delete disk:%+v", err)
-	}
-	log.Println("deleted disk")
-
-	err = deleteNetWorkInterface(ctx, conn, worker.nicName)
-	if err != nil {
-		log.Fatalf("cannot delete network interface:%+v", err)
-	}
-	log.Println("deleted network interface")
-
-	err = deleteNetworkSecurityGroup(ctx, conn, worker.nsgName)
-	if err != nil {
-		log.Fatalf("cannot delete network security group:%+v", err)
-	}
-	log.Println("deleted network security group")
-
-	if worker.publicIPName != "" {
-		err = deletePublicIP(ctx, conn, worker.publicIPName)
-		if err != nil {
-			log.Fatalf("cannot delete public IP address:%+v", err)
-		}
-		log.Println("deleted public IP address")
-	}
-
-	err = deleteSubnets(ctx, conn, worker.vnetName, worker.subnetName)
-	if err != nil {
-		log.Fatalf("cannot delete subnet:%+v", err)
-	}
-	log.Println("deleted subnet")
-
-	// err = deleteResourceGroup(ctx, conn)
-	// if err != nil {
-	// 	log.Fatalf("cannot delete resource group:%+v", err)
-	// }
-	// log.Println("deleted resource group")
-	log.Println("success deleted virtual machine.")
-}
-
-func connectionAzure() (azcore.TokenCredential, error) {
-	cred, err := azidentity.NewDefaultAzureCredential(nil)
-	if err != nil {
-		return nil, err
-	}
-	return cred, nil
-}
-
-func createResourceGroup(ctx context.Context, cred azcore.TokenCredential) (*armresources.ResourceGroup, error) {
-	resourceGroupClient, err := armresources.NewResourceGroupsClient(subscriptionId, cred, nil)
-	if err != nil {
-		return nil, err
-	}
-
-	parameters := armresources.ResourceGroup{
-		Location: to.Ptr(location),
-		Tags:     map[string]*string{"sample-rs-tag": to.Ptr("sample-tag")}, // resource group update tags
-	}
-
-	resp, err := resourceGroupClient.CreateOrUpdate(ctx, resourceGroupName, parameters, nil)
-	if err != nil {
-		return nil, err
-	}
-
-	return &resp.ResourceGroup, nil
-}
-
-func deleteResourceGroup(ctx context.Context, cred azcore.TokenCredential) error {
-	resourceGroupClient, err := armresources.NewResourceGroupsClient(subscriptionId, cred, nil)
-	if err != nil {
-		return err
-	}
-
-	pollerResponse, err := resourceGroupClient.BeginDelete(ctx, resourceGroupName, nil)
-	if err != nil {
-		return err
-	}
-
-	_, err = pollerResponse.PollUntilDone(ctx, nil)
-	if err != nil {
-		return err
-	}
-
-	return nil
-}
-
-func getVirtualNetwork(ctx context.Context, cred azcore.TokenCredential) (*armnetwork.VirtualNetwork, error) {
-	vnetClient, err := armnetwork.NewVirtualNetworksClient(subscriptionId, cred, nil)
-	if err != nil {
-		return nil, err
-	}
-
-	resp, err := vnetClient.Get(ctx, resourceGroupName, vnetName, nil)
-	if err != nil {
-		return nil, err
-	}
-
-	return &resp.VirtualNetwork, nil
-}
-
-func createVirtualNetwork(ctx context.Context, cred azcore.TokenCredential) (*armnetwork.VirtualNetwork, error) {
-	vnetClient, err := armnetwork.NewVirtualNetworksClient(subscriptionId, cred, nil)
-	if err != nil {
-		return nil, err
-	}
-
-	parameters := armnetwork.VirtualNetwork{
-		Location: to.Ptr(location),
-		Properties: &armnetwork.VirtualNetworkPropertiesFormat{
-			AddressSpace: &armnetwork.AddressSpace{
-				AddressPrefixes: []*string{
-					to.Ptr("10.1.0.0/16"), // example 10.1.0.0/16
-				},
-			},
-			Subnets: []*armnetwork.Subnet{
-				{
-					Name: to.Ptr(subnetName + "3"),
-					Properties: &armnetwork.SubnetPropertiesFormat{
-						AddressPrefix: to.Ptr("10.1.0.0/24"),
-					},
-				},
-			},
-		},
-	}
-
-	pollerResponse, err := vnetClient.BeginCreateOrUpdate(ctx, resourceGroupName, vnetName, parameters, nil)
-	if err != nil {
-		return nil, err
-	}
-
-	resp, err := pollerResponse.PollUntilDone(ctx, nil)
-	if err != nil {
-		return nil, err
-	}
-
-	return &resp.VirtualNetwork, nil
-}
-
-func deleteVirtualNetWork(ctx context.Context, cred azcore.TokenCredential, vnet string) error {
-	vnetClient, err := armnetwork.NewVirtualNetworksClient(subscriptionId, cred, nil)
-	if err != nil {
-		return err
-	}
-
-	pollerResponse, err := vnetClient.BeginDelete(ctx, resourceGroupName, vnet, nil)
-	if err != nil {
-		return err
-	}
-
-	_, err = pollerResponse.PollUntilDone(ctx, nil)
-	if err != nil {
-		return err
-	}
-
-	return nil
-}
-
-func createSubnets(ctx context.Context, cred azcore.TokenCredential, addr string) (*armnetwork.Subnet, error) {
-	subnetClient, err := armnetwork.NewSubnetsClient(subscriptionId, cred, nil)
-	if err != nil {
-		return nil, err
-	}
-
-	parameters := armnetwork.Subnet{
-		Properties: &armnetwork.SubnetPropertiesFormat{
-			AddressPrefix: to.Ptr(addr),
-		},
-	}
-
-	pollerResponse, err := subnetClient.BeginCreateOrUpdate(ctx, resourceGroupName, vnetName, subnetName, parameters, nil)
-	if err != nil {
-		return nil, err
-	}
-
-	resp, err := pollerResponse.PollUntilDone(ctx, nil)
-	if err != nil {
-		return nil, err
-	}
-
-	return &resp.Subnet, nil
-}
-
-func deleteSubnets(ctx context.Context, cred azcore.TokenCredential, vnet string, subnet string) error {
-	subnetClient, err := armnetwork.NewSubnetsClient(subscriptionId, cred, nil)
-	if err != nil {
-		return err
-	}
-
-	pollerResponse, err := subnetClient.BeginDelete(ctx, resourceGroupName, vnet, subnet, nil)
-	if err != nil {
-		return err
-	}
-
-	_, err = pollerResponse.PollUntilDone(ctx, nil)
-	if err != nil {
-		return err
-	}
-
-	return nil
-}
-
-func createNetworkSecurityGroup(ctx context.Context, cred azcore.TokenCredential) (*armnetwork.SecurityGroup, error) {
-	nsgClient, err := armnetwork.NewSecurityGroupsClient(subscriptionId, cred, nil)
-	if err != nil {
-		return nil, err
-	}
-
-	parameters := armnetwork.SecurityGroup{
-		Location: to.Ptr(location),
-		Properties: &armnetwork.SecurityGroupPropertiesFormat{
-			SecurityRules: []*armnetwork.SecurityRule{
-				// Windows connection to virtual machine needs to open port 3389,RDP
-				// inbound
-				{
-					Name: to.Ptr("sample_inbound_22"), //
-					Properties: &armnetwork.SecurityRulePropertiesFormat{
-						SourceAddressPrefix:      to.Ptr("0.0.0.0/0"),
-						SourcePortRange:          to.Ptr("*"),
-						DestinationAddressPrefix: to.Ptr("0.0.0.0/0"),
-						DestinationPortRange:     to.Ptr("22"),
-						Protocol:                 to.Ptr(armnetwork.SecurityRuleProtocolTCP),
-						Access:                   to.Ptr(armnetwork.SecurityRuleAccessAllow),
-						Priority:                 to.Ptr[int32](100),
-						Description:              to.Ptr("sample network security group inbound port 22"),
-						Direction:                to.Ptr(armnetwork.SecurityRuleDirectionInbound),
-					},
-				},
-				// outbound
-				{
-					Name: to.Ptr("sample_outbound_22"), //
-					Properties: &armnetwork.SecurityRulePropertiesFormat{
-						SourceAddressPrefix:      to.Ptr("0.0.0.0/0"),
-						SourcePortRange:          to.Ptr("*"),
-						DestinationAddressPrefix: to.Ptr("0.0.0.0/0"),
-						DestinationPortRange:     to.Ptr("22"),
-						Protocol:                 to.Ptr(armnetwork.SecurityRuleProtocolTCP),
-						Access:                   to.Ptr(armnetwork.SecurityRuleAccessAllow),
-						Priority:                 to.Ptr[int32](100),
-						Description:              to.Ptr("sample network security group outbound port 22"),
-						Direction:                to.Ptr(armnetwork.SecurityRuleDirectionOutbound),
-					},
-				},
-			},
-		},
-	}
-
-	pollerResponse, err := nsgClient.BeginCreateOrUpdate(ctx, resourceGroupName, nsgName, parameters, nil)
-	if err != nil {
-		return nil, err
-	}
-
-	resp, err := pollerResponse.PollUntilDone(ctx, nil)
-	if err != nil {
-		return nil, err
-	}
-	return &resp.SecurityGroup, nil
-}
-
-func deleteNetworkSecurityGroup(ctx context.Context, cred azcore.TokenCredential, nsg string) error {
-	nsgClient, err := armnetwork.NewSecurityGroupsClient(subscriptionId, cred, nil)
-	if err != nil {
-		return err
-	}
-
-	pollerResponse, err := nsgClient.BeginDelete(ctx, resourceGroupName, nsg, nil)
-	if err != nil {
-		return err
-	}
-
-	_, err = pollerResponse.PollUntilDone(ctx, nil)
-	if err != nil {
-		return err
-	}
-	return nil
-}
-
-func createPublicIP(ctx context.Context, cred azcore.TokenCredential) (*armnetwork.PublicIPAddress, error) {
-	publicIPAddressClient, err := armnetwork.NewPublicIPAddressesClient(subscriptionId, cred, nil)
-	if err != nil {
-		return nil, err
-	}
-
-	parameters := armnetwork.PublicIPAddress{
-		Location: to.Ptr(location),
-		Properties: &armnetwork.PublicIPAddressPropertiesFormat{
-			PublicIPAllocationMethod: to.Ptr(armnetwork.IPAllocationMethodStatic), // Static or Dynamic
-		},
-	}
-
-	pollerResponse, err := publicIPAddressClient.BeginCreateOrUpdate(ctx, resourceGroupName, publicIPName, parameters, nil)
-	if err != nil {
-		return nil, err
-	}
-
-	resp, err := pollerResponse.PollUntilDone(ctx, nil)
-	if err != nil {
-		return nil, err
-	}
-	return &resp.PublicIPAddress, err
-}
-
-func deletePublicIP(ctx context.Context, cred azcore.TokenCredential, ipName string) error {
-	publicIPAddressClient, err := armnetwork.NewPublicIPAddressesClient(subscriptionId, cred, nil)
-	if err != nil {
-		return err
-	}
-
-	pollerResponse, err := publicIPAddressClient.BeginDelete(ctx, resourceGroupName, ipName, nil)
-	if err != nil {
-		return err
-	}
-
-	_, err = pollerResponse.PollUntilDone(ctx, nil)
-	if err != nil {
-		return err
-	}
-	return nil
-}
-
-func createNetWorkInterfaceWithoutIp(ctx context.Context, cred azcore.TokenCredential, subnetID string, networkSecurityGroupID string) (*armnetwork.Interface, error) {
-	nicClient, err := armnetwork.NewInterfacesClient(subscriptionId, cred, nil)
-	if err != nil {
-		return nil, err
-	}
-
-	parameters := armnetwork.Interface{
-		Location: to.Ptr(location),
-		Properties: &armnetwork.InterfacePropertiesFormat{
-			//NetworkSecurityGroup:
-			IPConfigurations: []*armnetwork.InterfaceIPConfiguration{
-				{
-					Name: to.Ptr("ipConfig"),
-					Properties: &armnetwork.InterfaceIPConfigurationPropertiesFormat{
-						PrivateIPAllocationMethod: to.Ptr(armnetwork.IPAllocationMethodDynamic),
-						Subnet: &armnetwork.Subnet{
-							ID: to.Ptr(subnetID),
-						},
-					},
-				},
-			},
-			NetworkSecurityGroup: &armnetwork.SecurityGroup{
-				ID: to.Ptr(networkSecurityGroupID),
-			},
-		},
-	}
-
-	pollerResponse, err := nicClient.BeginCreateOrUpdate(ctx, resourceGroupName, nicName, parameters, nil)
-	if err != nil {
-		return nil, err
-	}
-
-	resp, err := pollerResponse.PollUntilDone(ctx, nil)
-	if err != nil {
-		return nil, err
-	}
-
-	return &resp.Interface, err
-}
-
-func createNetWorkInterface(ctx context.Context, cred azcore.TokenCredential, subnetID string, publicIPID string, networkSecurityGroupID string) (*armnetwork.Interface, error) {
-	nicClient, err := armnetwork.NewInterfacesClient(subscriptionId, cred, nil)
-	if err != nil {
-		return nil, err
-	}
-
-	parameters := armnetwork.Interface{
-		Location: to.Ptr(location),
-		Properties: &armnetwork.InterfacePropertiesFormat{
-			//NetworkSecurityGroup:
-			IPConfigurations: []*armnetwork.InterfaceIPConfiguration{
-				{
-					Name: to.Ptr("ipConfig"),
-					Properties: &armnetwork.InterfaceIPConfigurationPropertiesFormat{
-						PrivateIPAllocationMethod: to.Ptr(armnetwork.IPAllocationMethodDynamic),
-						Subnet: &armnetwork.Subnet{
-							ID: to.Ptr(subnetID),
-						},
-						PublicIPAddress: &armnetwork.PublicIPAddress{
-							ID: to.Ptr(publicIPID),
-						},
-					},
-				},
-			},
-			NetworkSecurityGroup: &armnetwork.SecurityGroup{
-				ID: to.Ptr(networkSecurityGroupID),
-			},
-		},
-	}
-
-	pollerResponse, err := nicClient.BeginCreateOrUpdate(ctx, resourceGroupName, nicName, parameters, nil)
-	if err != nil {
-		return nil, err
-	}
-
-	resp, err := pollerResponse.PollUntilDone(ctx, nil)
-	if err != nil {
-		return nil, err
-	}
-
-	return &resp.Interface, err
-}
-
-func deleteNetWorkInterface(ctx context.Context, cred azcore.TokenCredential, nic string) error {
-	nicClient, err := armnetwork.NewInterfacesClient(subscriptionId, cred, nil)
-	if err != nil {
-		return err
-	}
-
-	pollerResponse, err := nicClient.BeginDelete(ctx, resourceGroupName, nic, nil)
-	if err != nil {
-		return err
-	}
-
-	_, err = pollerResponse.PollUntilDone(ctx, nil)
-	if err != nil {
-		return err
-	}
-
-	return nil
-}
-
-func createVirtualMachine(ctx context.Context, cred azcore.TokenCredential, networkInterfaceID string, new_diskID string) (*armcompute.VirtualMachine, error) {
-	vmClient, err := armcompute.NewVirtualMachinesClient(subscriptionId, cred, nil)
-	if err != nil {
-		return nil, err
-	}
-
-	//require ssh key for authentication on linux
-	//sshPublicKeyPath := "/home/user/.ssh/id_rsa.pub"
-	//var sshBytes []byte
-	//_,err := os.Stat(sshPublicKeyPath)
-	//if err == nil {
-	//	sshBytes,err = ioutil.ReadFile(sshPublicKeyPath)
-	//	if err != nil {
-	//		return nil, err
-	//	}
-	//}
-
-	parameters := armcompute.VirtualMachine{
-		Location: to.Ptr(location),
-		Identity: &armcompute.VirtualMachineIdentity{
-			Type: to.Ptr(armcompute.ResourceIdentityTypeNone),
-		},
-		Properties: &armcompute.VirtualMachineProperties{
-			StorageProfile: &armcompute.StorageProfile{
-				// ImageReference: &armcompute.ImageReference{
-				// 	// search image reference
-				// 	// az vm image list --output table
-				// 	// Offer:     to.Ptr("WindowsServer"),
-				// 	// Publisher: to.Ptr("MicrosoftWindowsServer"),
-				// 	// SKU:       to.Ptr("2019-Datacenter"),
-				// 	// Version:   to.Ptr("latest"),
-				// 	//require ssh key for authentication on linux
-				// 	Offer:     to.Ptr("UbuntuServer"),
-				// 	Publisher: to.Ptr("Canonical"),
-				// 	SKU:       to.Ptr("18.04-LTS"),
-				// 	Version:   to.Ptr("latest"),
-				// },
-				OSDisk: &armcompute.OSDisk{
-					Name:         to.Ptr(newDiskName),
-					CreateOption: to.Ptr(armcompute.DiskCreateOptionTypesAttach),
-					Caching:      to.Ptr(armcompute.CachingTypesReadWrite),
-					ManagedDisk: &armcompute.ManagedDiskParameters{
-						StorageAccountType: to.Ptr(armcompute.StorageAccountTypesStandardSSDLRS), // OSDisk type Standard/Premium HDD/SSD
-						ID:                 to.Ptr(new_diskID),
-					},
-					OSType: to.Ptr(armcompute.OperatingSystemTypesLinux),
-					//DiskSizeGB: to.Ptr[int32](100), // default 127G
-				},
-			},
-			HardwareProfile: &armcompute.HardwareProfile{
-				// TODO: make it user's choice
-				VMSize: to.Ptr(armcompute.VirtualMachineSizeTypes("Standard_B1ms")), // VM size include vCPUs,RAM,Data Disks,Temp storage.
-			},
-			// OSProfile: &armcompute.OSProfile{ //
-			// 	ComputerName:  to.Ptr(vmName),
-			// 	AdminUsername: to.Ptr("ol-user"),
-			// 	AdminPassword: to.Ptr("123456"),
-			// 	//require ssh key for authentication on linux
-			// 	//LinuxConfiguration: &armcompute.LinuxConfiguration{
-			// 	//	DisablePasswordAuthentication: to.Ptr(true),
-			// 	//	SSH: &armcompute.SSHConfiguration{
-			// 	//		PublicKeys: []*armcompute.SSHPublicKey{
-			// 	//			{
-			// 	//				Path:    to.Ptr(fmt.Sprintf("/home/%s/.ssh/authorized_keys", "sample-user")),
-			// 	//				KeyData: to.Ptr(string(sshBytes)),
-			// 	//			},
-			// 	//		},
-			// 	//	},
-			// 	//},
-			// },
-			NetworkProfile: &armcompute.NetworkProfile{
-				NetworkInterfaces: []*armcompute.NetworkInterfaceReference{
-					{
-						ID: to.Ptr(networkInterfaceID),
-					},
-				},
-			},
-		},
-	}
-
-	pollerResponse, err := vmClient.BeginCreateOrUpdate(ctx, resourceGroupName, vmName, parameters, nil)
-	if err != nil {
-		return nil, err
-	}
-
-	resp, err := pollerResponse.PollUntilDone(ctx, nil)
-	if err != nil {
-		return nil, err
-	}
-
-	return &resp.VirtualMachine, nil
-}
-
-func deleteVirtualMachine(ctx context.Context, cred azcore.TokenCredential, name string) error {
-	vmClient, err := armcompute.NewVirtualMachinesClient(subscriptionId, cred, nil)
-	if err != nil {
-		return err
-	}
-
-	pollerResponse, err := vmClient.BeginDelete(ctx, resourceGroupName, name, nil)
-	if err != nil {
-		return err
-	}
-
-	_, err = pollerResponse.PollUntilDone(ctx, nil)
-	if err != nil {
-		return err
-	}
-
-	return nil
-}
-
-func createSnapshotImage() {
-	subscriptionId = os.Getenv("AZURE_SUBSCRIPTION_ID")
-	if len(subscriptionId) == 0 {
-		log.Fatal("AZURE_SUBSCRIPTION_ID is not set.")
-	}
-
-	TenantID := os.Getenv("AZURE_TENANT_ID")
-	if len(TenantID) == 0 {
-		log.Fatal("AZURE_TENANT_ID is not set.")
-	}
-
-	cred, err := azidentity.NewDefaultAzureCredential(nil)
-	if err != nil {
-		log.Fatal(err)
-	}
-	ctx := context.Background()
-
-	resourceGroup, err := createResourceGroup(ctx, cred)
-	if err != nil {
-		log.Fatal(err)
-	}
-	log.Println("resources group:", *resourceGroup.ID)
-
-	disk, err := getDisk(ctx, cred)
-	if err != nil {
-		log.Fatal(err)
-	}
-
-	snapshot, err := createSnapshot(ctx, cred, *disk.ID)
-	if err != nil {
-		log.Fatal(err)
-	}
-	log.Println("snapshot:", *snapshot.ID)
-}
-
-func getDisk(ctx context.Context, cred azcore.TokenCredential) (*armcompute.Disk, error) {
-	diskClient, err := armcompute.NewDisksClient(subscriptionId, cred, nil)
-	if err != nil {
-		return nil, err
-	}
-
-	resp, err := diskClient.Get(
-		ctx,
-		resourceGroupName,
-		diskName,
-		nil,
-	)
-
-	if err != nil {
-		return nil, err
-	}
-
-	return &resp.Disk, nil
-}
-
-func createDisk(ctx context.Context, cred azcore.TokenCredential, source_disk string) (*armcompute.Disk, error) {
-	disksClient, err := armcompute.NewDisksClient(subscriptionId, cred, nil)
-	if err != nil {
-		return nil, err
-	}
-
-	pollerResp, err := disksClient.BeginCreateOrUpdate(
-		ctx,
-		resourceGroupName,
-		newDiskName,
-		armcompute.Disk{
-			Location: to.Ptr(location),
-			SKU: &armcompute.DiskSKU{
-				Name: to.Ptr(armcompute.DiskStorageAccountTypesStandardSSDLRS),
-			},
-			Properties: &armcompute.DiskProperties{
-				CreationData: &armcompute.CreationData{
-					CreateOption:     to.Ptr(armcompute.DiskCreateOptionCopy),
-					SourceResourceID: to.Ptr(source_disk),
-				},
-				DiskSizeGB: to.Ptr[int32](64),
-			},
-		},
-		nil,
-	)
-	if err != nil {
-		return nil, err
-	}
-
-	resp, err := pollerResp.PollUntilDone(ctx, nil)
-	if err != nil {
-		return nil, err
-	}
-
-	return &resp.Disk, nil
-}
-
-func deleteDisk(ctx context.Context, cred azcore.TokenCredential, disk string) error {
-	diskClient, err := armcompute.NewDisksClient(subscriptionId, cred, nil)
-	if err != nil {
-		return err
-	}
-
-	pollerResponse, err := diskClient.BeginDelete(ctx, resourceGroupName, disk, nil)
-	if err != nil {
-		return err
-	}
-
-	_, err = pollerResponse.PollUntilDone(ctx, nil)
-	if err != nil {
-		return err
-	}
-	return nil
-}
-
-func createSnapshot(ctx context.Context, cred azcore.TokenCredential, diskID string) (*armcompute.Snapshot, error) {
-	snapshotClient, err := armcompute.NewSnapshotsClient(subscriptionId, cred, nil)
-	if err != nil {
-		return nil, err
-	}
-
-	pollerResp, err := snapshotClient.BeginCreateOrUpdate(
-		ctx,
-		resourceGroupName,
-		snapshotName,
-		armcompute.Snapshot{
-			Location: to.Ptr(location),
-			Properties: &armcompute.SnapshotProperties{
-				CreationData: &armcompute.CreationData{
-					CreateOption:     to.Ptr(armcompute.DiskCreateOptionCopy),
-					SourceResourceID: to.Ptr(diskID),
-				},
-			},
-		},
-		nil,
-	)
-	if err != nil {
-		return nil, err
-	}
-
-	resp, err := pollerResp.PollUntilDone(ctx, nil)
-	if err != nil {
-		return nil, err
-	}
-
-	return &resp.Snapshot, nil
-}
-
-func cleanupSnapshot(ctx context.Context, cred azcore.TokenCredential) error {
-	resourceGroupClient, err := armresources.NewResourceGroupsClient(subscriptionId, cred, nil)
-	if err != nil {
-		return err
-	}
-
-	pollerResp, err := resourceGroupClient.BeginDelete(ctx, resourceGroupName, nil)
-	if err != nil {
-		return err
-	}
-
-	_, err = pollerResp.PollUntilDone(ctx, nil)
-	if err != nil {
-		return err
-	}
-	return nil
-}
-=======
-// import (
-// 	"bytes"
-// 	"context"
-// 	"encoding/binary"
-// 	"log"
-// 	"net"
-// 	"os"
-// 	"strconv"
-
-// 	"github.com/Azure/azure-sdk-for-go/sdk/azcore"
-// 	"github.com/Azure/azure-sdk-for-go/sdk/azcore/to"
-// 	"github.com/Azure/azure-sdk-for-go/sdk/azidentity"
-// 	"github.com/Azure/azure-sdk-for-go/sdk/resourcemanager/compute/armcompute"
-// 	"github.com/Azure/azure-sdk-for-go/sdk/resourcemanager/network/armnetwork"
-// 	"github.com/Azure/azure-sdk-for-go/sdk/resourcemanager/resources/armresources"
-// )
-
-// var vmName string
-// var diskName string
-// var newDiskName string
-// var vnetName string
-// var subnetName string
-// var nsgName string
-// var nicName string
-// var publicIPName string
-// var imageName string
-// var snapshotName string
-
-// const (
-// 	resourceGroupName = "olvm-pool"
-// 	location          = "eastus"
-// )
-
-// func iptoInt(ip string) uint32 {
-// 	var long uint32
-// 	ip = ip[:len(ip)-3] // xxxx.xxxx.xxxx.xxxx/24
-// 	binary.Read(bytes.NewBuffer(net.ParseIP(ip).To4()), binary.BigEndian, &long)
-// 	return long
-// }
-
-// func backtoIP4(ipInt int64) string {
-// 	// need to do two bit shifting and “0xff” masking
-// 	b0 := strconv.FormatInt((ipInt>>24)&0xff, 10)
-// 	b1 := strconv.FormatInt((ipInt>>16)&0xff, 10)
-// 	b2 := strconv.FormatInt((ipInt>>8)&0xff, 10)
-// 	b3 := strconv.FormatInt((ipInt & 0xff), 10)
-// 	b3 += "/24"
-// 	return b0 + "." + b1 + "." + b2 + "." + b3
-// }
-
-// func createVM() *AzureConfig {
-// 	var conf *AzureConfig
-// 	if conf, err = ReadAzureConfig(); err != nil {
-// 		log.Fatalf("Read to azure.json file failed\n")
-// 	}
-// 	//vmNum := conf.Resource_groups.Rgroup[0].Numvm
-
-// 	conn, err := connectionAzure()
-// 	if err != nil {
-// 		log.Fatalf("cannot connect to Azure:%+v", err)
-// 	}
-// 	ctx := context.Background()
-
-// 	log.Println("start creating virtual machine...")
-// 	resourceGroup, err := createResourceGroup(ctx, conn)
-// 	if err != nil {
-// 		log.Fatalf("cannot create resource group:%+v", err)
-// 	}
-// 	log.Printf("Created resource group: %s", *resourceGroup.ID)
-// 	conf.Resource_groups.Rgroup[0].Resource = *resourceGroup
-
-// 	num_vm := conf.Resource_groups.Rgroup[0].Numvm
-// 	vmName += strconv.Itoa(num_vm + 1)
-// 	newDiskName = vmName + "-disk"
-// 	subnetName = vmName + "-subnet"
-// 	nsgName = vmName + "-nsg"
-// 	nicName = vmName + "-nic"
-// 	publicIPName = vmName + "-public-ip"
-
 // 	// create snapshot
 // 	disk, err := getDisk(ctx, conn)
 // 	if err != nil {
@@ -1093,17 +215,11 @@
 // 		log.Println("deleted public IP address")
 // 	}
 
-// 	err = deleteSubnets(ctx, conn, worker.vnetName, worker.subnetName)
-// 	if err != nil {
-// 		log.Fatalf("cannot delete subnet:%+v", err)
-// 	}
-// 	log.Println("deleted subnet")
-
-// 	err = deleteVirtualNetWork(ctx, conn, worker.vnetName)
-// 	if err != nil {
-// 		log.Fatalf("cannot delete virtual network:%+v", err)
-// 	}
-// 	log.Println("deleted virtual network")
+	err = deleteSubnets(ctx, conn, worker.vnetName, worker.subnetName)
+	if err != nil {
+		log.Fatalf("cannot delete subnet:%+v", err)
+	}
+	log.Println("deleted subnet")
 
 // 	// err = deleteResourceGroup(ctx, conn)
 // 	// if err != nil {
@@ -1765,5 +881,4 @@
 // 		return err
 // 	}
 // 	return nil
-// }
->>>>>>> a92df603
+// }